--- conflicted
+++ resolved
@@ -709,24 +709,14 @@
 // If both the state and the log start at 0, then we can just run the ordering protocol since
 // There is no state currently present.
                 if state_transfer.next() != *log_first && (state_transfer != SeqNo::ZERO && *log_first != SeqNo::ZERO) {
-<<<<<<< HEAD
-                    debug!("{:?} // Log transfer protocol and state transfer protocol are not in sync. Received {:?} state and {:?} - {:?} log",
-ProtocolNetworkNode::id(&*self.node), state_transfer, * log_first, * log_last);
-=======
                     error!("{:?} // Log transfer protocol and state transfer protocol are not in sync. Received {:?} state and {:?} - {:?} log", self.id(), state_transfer, * log_first, * log_last);
->>>>>>> d8752a2b
 
 // Run both the protocols again
 // This might work better since we already have a more up-to-date state (in
 // The case of a hugely large state) so the state transfer protocol should take less time
                     self.run_all_state_transfer(state_transfer_protocol)?;
                 } else {
-<<<<<<< HEAD
-                    debug!("{:?} // State transfer protocol and log transfer protocol are in sync. Received {:?} state and {:?} - {:?} log",
-ProtocolNetworkNode::id(&*self.node), state_transfer, * log_first, * log_last);
-=======
                     info!("{:?} // State transfer protocol and log transfer protocol are in sync. Received {:?} state and {:?} - {:?} log", self.id(), state_transfer, * log_first, * log_last);
->>>>>>> d8752a2b
 
                     /// If the protocols are lined up so we can start running the ordering protocol
                     self.run_ordering_protocol()?;
@@ -739,11 +729,7 @@
 
     /// Run the state transfer and log transfer protocols
     fn run_all_state_transfer(&mut self, state_transfer: &mut ST) -> Result<()> {
-<<<<<<< HEAD
-       debug!("{:?} // Running state and log transfer protocols.", ProtocolNetworkNode::id(&*self.node));
-=======
         info!("{:?} // Running state and log transfer protocols. {:?}", ProtocolNetworkNode::id(&*self.node), self.replica_phase);
->>>>>>> d8752a2b
 
         match &mut self.replica_phase {
             ReplicaPhase::OrderingProtocol => {
@@ -935,11 +921,7 @@
 /// Every `PERIOD` messages, the message log is cleared,
 /// and a new log checkpoint is initiated.
 /// TODO: Move this to an env variable as it can be highly dependent on the service implemented on top of it
-<<<<<<< HEAD
-pub const CHECKPOINT_PERIOD: u32 = 100;
-=======
 pub const CHECKPOINT_PERIOD: u32 = 1000;
->>>>>>> d8752a2b
 
 impl<R> PartialEq for ReplicaPhase<R> where {
     fn eq(&self, other: &Self) -> bool {
