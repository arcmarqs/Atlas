--- conflicted
+++ resolved
@@ -49,11 +49,7 @@
 ///
 /// The trait that represents a divisible state, to be used by the state transfer protocol
 ///
-<<<<<<< HEAD
-pub trait DivisibleState{
-=======
 pub trait DivisibleState: Sized {
->>>>>>> 77af05e0
 
     #[cfg(feature = "serialize_serde")]
     type PartDescription: PartId + for<'a> Deserialize<'a> + Serialize + Send + Clone;
